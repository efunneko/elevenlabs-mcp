"""
ElevenLabs MCP Server

⚠️ IMPORTANT: This server provides access to ElevenLabs API endpoints which may incur costs.
Each tool that makes an API call is marked with a cost warning. Please follow these guidelines:

1. Only use tools when explicitly requested by the user
2. For tools that generate audio, consider the length of the text as it affects costs
3. Some operations like voice cloning or text-to-voice may have higher costs

Tools without cost warnings in their description are free to use as they only read existing data.
"""

import httpx
import os
import base64
from datetime import datetime
from io import BytesIO
from typing import Literal
from dotenv import load_dotenv
from mcp.server.fastmcp import FastMCP
from mcp.types import TextContent
from elevenlabs.client import ElevenLabs
from elevenlabs_mcp.model import McpVoice, McpModel, McpLanguage
from elevenlabs_mcp.utils import (
    make_error,
    make_output_path,
    make_output_file,
    handle_input_file,
    parse_conversation_transcript,
    handle_large_text,
)
from elevenlabs_mcp.convai import create_conversation_config, create_platform_settings
from elevenlabs.types.knowledge_base_locator import KnowledgeBaseLocator

from elevenlabs import play
from elevenlabs_mcp import __version__

load_dotenv()
api_key = os.getenv("ELEVENLABS_API_KEY")
base_path = os.getenv("ELEVENLABS_MCP_BASE_PATH")
DEFAULT_VOICE_ID = os.getenv("ELEVENLABS_DEFAULT_VOICE_ID", "cgSgspJ2msm6clMCkdW9")

if not api_key:
    raise ValueError("ELEVENLABS_API_KEY environment variable is required")

# Add custom client to ElevenLabs to set User-Agent header
custom_client = httpx.Client(
    headers={
        "User-Agent": f"ElevenLabs-MCP/{__version__}",
    }
)

client = ElevenLabs(api_key=api_key, httpx_client=custom_client)
mcp = FastMCP("ElevenLabs")


@mcp.tool(
    description="""Convert text to speech with a given voice and save the output audio file to a given directory.
    Directory is optional, if not provided, the output file will be saved to $HOME/Desktop.
    Only one of voice_id or voice_name can be provided. If none are provided, the default voice will be used.

    ⚠️ COST WARNING: This tool makes an API call to ElevenLabs which may incur costs. Only use when explicitly requested by the user.

     Args:
        text (str): The text to convert to speech.
        voice_name (str, optional): The name of the voice to use.
        model_id (str, optional): The model ID to use for speech synthesis. Options include:
            - eleven_multilingual_v2: High quality multilingual model (29 languages)
            - eleven_flash_v2_5: Fastest model with ultra-low latency (32 languages)
            - eleven_turbo_v2_5: Balanced quality and speed (32 languages)
            - eleven_flash_v2: Fast English-only model
            - eleven_turbo_v2: Balanced English-only model
            - eleven_monolingual_v1: Legacy English model
            Defaults to eleven_multilingual_v2 or environment variable ELEVENLABS_MODEL_ID.
        stability (float, optional): Stability of the generated audio. Determines how stable the voice is and the randomness between each generation. Lower values introduce broader emotional range for the voice. Higher values can result in a monotonous voice with limited emotion. Range is 0 to 1.
        similarity_boost (float, optional): Similarity boost of the generated audio. Determines how closely the AI should adhere to the original voice when attempting to replicate it. Range is 0 to 1.
        style (float, optional): Style of the generated audio. Determines the style exaggeration of the voice. This setting attempts to amplify the style of the original speaker. It does consume additional computational resources and might increase latency if set to anything other than 0. Range is 0 to 1.
        use_speaker_boost (bool, optional): Use speaker boost of the generated audio. This setting boosts the similarity to the original speaker. Using this setting requires a slightly higher computational load, which in turn increases latency.
        speed (float, optional): Speed of the generated audio. Controls the speed of the generated speech. Values range from 0.7 to 1.2, with 1.0 being the default speed. Lower values create slower, more deliberate speech while higher values produce faster-paced speech. Extreme values can impact the quality of the generated speech. Range is 0.7 to 1.2.
        output_directory (str, optional): Directory where files should be saved.
            Defaults to $HOME/Desktop if not provided.
        language: ISO 639-1 language code for the voice.
        output_format (str, optional): Output format of the generated audio. Formatted as codec_sample_rate_bitrate. So an mp3 with 22.05kHz sample rate at 32kbs is represented as mp3_22050_32. MP3 with 192kbps bitrate requires you to be subscribed to Creator tier or above. PCM with 44.1kHz sample rate requires you to be subscribed to Pro tier or above. Note that the μ-law format (sometimes written mu-law, often approximated as u-law) is commonly used for Twilio audio inputs.
            Defaults to "mp3_44100_128". Must be one of:
            mp3_22050_32
            mp3_44100_32
            mp3_44100_64
            mp3_44100_96
            mp3_44100_128
            mp3_44100_192
            pcm_8000
            pcm_16000
            pcm_22050
            pcm_24000
            pcm_44100
            ulaw_8000
            alaw_8000
            opus_48000_32
            opus_48000_64
            opus_48000_96
            opus_48000_128
            opus_48000_192

    Returns:
        Text content with the path to the output file and name of the voice used.
    """
)
def text_to_speech(
    text: str,
    voice_name: str | None = None,
    output_directory: str | None = None,
    voice_id: str | None = None,
    stability: float = 0.5,
    similarity_boost: float = 0.75,
    style: float = 0,
    use_speaker_boost: bool = True,
    speed: float = 1.0,
    language: str = "en",
    output_format: str = "mp3_44100_128",
    model_id: str | None = None,
):
    if text == "":
        make_error("Text is required.")

    if voice_id is not None and voice_name is not None:
        make_error("voice_id and voice_name cannot both be provided.")

    voice = None
    if voice_id is not None:
        voice = client.voices.get(voice_id=voice_id)
    elif voice_name is not None:
        voices = client.voices.search(search=voice_name)
        if len(voices.voices) == 0:
            make_error("No voices found with that name.")
        voice = next((v for v in voices.voices if v.name == voice_name), None)
        if voice is None:
            make_error(f"Voice with name: {voice_name} does not exist.")

    voice_id = voice.voice_id if voice else DEFAULT_VOICE_ID

    output_path = make_output_path(output_directory, base_path)
    output_file_name = make_output_file("tts", text, output_path, "mp3")

<<<<<<< HEAD
    if model_id is None:
        model_id = "eleven_flash_v2_5" if language in ["hu", "no", "vi"] else "eleven_multilingual_v2"
=======
    model_id = (
        "eleven_flash_v2_5"
        if language in ["hu", "no", "vi"]
        else "eleven_multilingual_v2"
    )
>>>>>>> cded0636

    audio_data = client.text_to_speech.convert(
        text=text,
        voice_id=voice_id,
        model_id=model_id,
        output_format=output_format,
        voice_settings={
            "stability": stability,
            "similarity_boost": similarity_boost,
            "style": style,
            "use_speaker_boost": use_speaker_boost,
            "speed": speed,
        },
    )
    audio_bytes = b"".join(audio_data)

    output_path.parent.mkdir(parents=True, exist_ok=True)
    with open(output_path / output_file_name, "wb") as f:
        f.write(audio_bytes)

    return TextContent(
        type="text",
        text=f"Success. File saved as: {output_path / output_file_name}. Voice used: {voice.name if voice else DEFAULT_VOICE_ID}",
    )


@mcp.tool(
    description="""Transcribe speech from an audio file and either save the output text file to a given directory or return the text to the client directly.

    ⚠️ COST WARNING: This tool makes an API call to ElevenLabs which may incur costs. Only use when explicitly requested by the user.

    Args:
        file_path: Path to the audio file to transcribe
        language_code: ISO 639-3 language code for transcription (default: "eng" for English)
        diarize: Whether to diarize the audio file. If True, which speaker is currently speaking will be annotated in the transcription.
        save_transcript_to_file: Whether to save the transcript to a file.
        return_transcript_to_client_directly: Whether to return the transcript to the client directly.
        output_directory: Directory where files should be saved.
            Defaults to $HOME/Desktop if not provided.

    Returns:
        TextContent containing the transcription. If save_transcript_to_file is True, the transcription will be saved to a file in the output directory.
    """
)
def speech_to_text(
    input_file_path: str,
    language_code: str = "eng",
    diarize: bool = False,
    save_transcript_to_file: bool = True,
    return_transcript_to_client_directly: bool = False,
    output_directory: str | None = None,
) -> TextContent:
    if not save_transcript_to_file and not return_transcript_to_client_directly:
        make_error("Must save transcript to file or return it to the client directly.")
    file_path = handle_input_file(input_file_path)
    if save_transcript_to_file:
        output_path = make_output_path(output_directory, base_path)
        output_file_name = make_output_file("stt", file_path.name, output_path, "txt")
    with file_path.open("rb") as f:
        audio_bytes = f.read()
    transcription = client.speech_to_text.convert(
        model_id="scribe_v1",
        file=audio_bytes,
        language_code=language_code,
        enable_logging=True,
        diarize=diarize,
        tag_audio_events=True,
    )

    if save_transcript_to_file:
        with open(output_path / output_file_name, "w") as f:
            f.write(transcription.text)

    if return_transcript_to_client_directly:
        return TextContent(type="text", text=transcription.text)
    else:
        return TextContent(
            type="text", text=f"Transcription saved to {output_path / output_file_name}"
        )


@mcp.tool(
    description="""Convert text description of a sound effect to sound effect with a given duration and save the output audio file to a given directory.
    Directory is optional, if not provided, the output file will be saved to $HOME/Desktop.
    Duration must be between 0.5 and 5 seconds.

    ⚠️ COST WARNING: This tool makes an API call to ElevenLabs which may incur costs. Only use when explicitly requested by the user.

    Args:
        text: Text description of the sound effect
        duration_seconds: Duration of the sound effect in seconds
        output_directory: Directory where files should be saved.
            Defaults to $HOME/Desktop if not provided.
        output_format (str, optional): Output format of the generated audio. Formatted as codec_sample_rate_bitrate. So an mp3 with 22.05kHz sample rate at 32kbs is represented as mp3_22050_32. MP3 with 192kbps bitrate requires you to be subscribed to Creator tier or above. PCM with 44.1kHz sample rate requires you to be subscribed to Pro tier or above. Note that the μ-law format (sometimes written mu-law, often approximated as u-law) is commonly used for Twilio audio inputs.
            Defaults to "mp3_44100_128". Must be one of:
            mp3_22050_32
            mp3_44100_32
            mp3_44100_64
            mp3_44100_96
            mp3_44100_128
            mp3_44100_192
            pcm_8000
            pcm_16000
            pcm_22050
            pcm_24000
            pcm_44100
            ulaw_8000
            alaw_8000
            opus_48000_32
            opus_48000_64
            opus_48000_96
            opus_48000_128
            opus_48000_192
    """
)
def text_to_sound_effects(
    text: str,
    duration_seconds: float = 2.0,
    output_directory: str | None = None,
    output_format: str = "mp3_44100_128",
) -> list[TextContent]:
    if duration_seconds < 0.5 or duration_seconds > 5:
        make_error("Duration must be between 0.5 and 5 seconds")
    output_path = make_output_path(output_directory, base_path)
    output_file_name = make_output_file("sfx", text, output_path, "mp3")

    audio_data = client.text_to_sound_effects.convert(
        text=text,
        output_format=output_format,
        duration_seconds=duration_seconds,
    )
    audio_bytes = b"".join(audio_data)

    with open(output_path / output_file_name, "wb") as f:
        f.write(audio_bytes)

    return TextContent(
        type="text",
        text=f"Success. File saved as: {output_path / output_file_name}",
    )


@mcp.tool(
    description="""
    Search for existing voices, a voice that has already been added to the user's ElevenLabs voice library.
    Searches in name, description, labels and category.

    Args:
        search: Search term to filter voices by. Searches in name, description, labels and category.
        sort: Which field to sort by. `created_at_unix` might not be available for older voices.
        sort_direction: Sort order, either ascending or descending.

    Returns:
        List of voices that match the search criteria.
    """
)
def search_voices(
    search: str | None = None,
    sort: Literal["created_at_unix", "name"] = "name",
    sort_direction: Literal["asc", "desc"] = "desc",
) -> list[McpVoice]:
    response = client.voices.search(
        search=search, sort=sort, sort_direction=sort_direction
    )
    return [
        McpVoice(id=voice.voice_id, name=voice.name, category=voice.category)
        for voice in response.voices
    ]


@mcp.tool(description="List all available models")
def list_models() -> list[McpModel]:
    response = client.models.list()
    return [
        McpModel(
            id=model.model_id,
            name=model.name,
            languages=[
                McpLanguage(language_id=lang.language_id, name=lang.name)
                for lang in model.languages
            ],
        )
        for model in response
    ]


@mcp.tool(description="Get details of a specific voice")
def get_voice(voice_id: str) -> McpVoice:
    """Get details of a specific voice."""
    response = client.voices.get(voice_id=voice_id)
    return McpVoice(
        id=response.voice_id,
        name=response.name,
        category=response.category,
        fine_tuning_status=response.fine_tuning.state,
    )


@mcp.tool(
    description="""Create an instant voice clone of a voice using provided audio files.

    ⚠️ COST WARNING: This tool makes an API call to ElevenLabs which may incur costs. Only use when explicitly requested by the user.
    """
)
def voice_clone(
    name: str, files: list[str], description: str | None = None
) -> TextContent:
    input_files = [str(handle_input_file(file).absolute()) for file in files]
    voice = client.voices.ivc.create(
        name=name, description=description, files=input_files
    )

    return TextContent(
        type="text",
        text=f"""Voice cloned successfully: Name: {voice.name}
        ID: {voice.voice_id}
        Category: {voice.category}
        Description: {voice.description or "N/A"}""",
    )


@mcp.tool(
    description="""Isolate audio from a file and save the output audio file to a given directory.
    Directory is optional, if not provided, the output file will be saved to $HOME/Desktop.

    ⚠️ COST WARNING: This tool makes an API call to ElevenLabs which may incur costs. Only use when explicitly requested by the user.
    """
)
def isolate_audio(
    input_file_path: str, output_directory: str | None = None
) -> list[TextContent]:
    file_path = handle_input_file(input_file_path)
    output_path = make_output_path(output_directory, base_path)
    output_file_name = make_output_file("iso", file_path.name, output_path, "mp3")
    with file_path.open("rb") as f:
        audio_bytes = f.read()
    audio_data = client.audio_isolation.convert(
        audio=audio_bytes,
    )
    audio_bytes = b"".join(audio_data)

    with open(output_path / output_file_name, "wb") as f:
        f.write(audio_bytes)

    return TextContent(
        type="text",
        text=f"Success. File saved as: {output_path / output_file_name}",
    )


@mcp.tool(
    description="Check the current subscription status. Could be used to measure the usage of the API."
)
def check_subscription() -> TextContent:
    subscription = client.user.subscription.get()
    return TextContent(type="text", text=f"{subscription.model_dump_json(indent=2)}")


@mcp.tool(
    description="""Create a conversational AI agent with custom configuration.

    ⚠️ COST WARNING: This tool makes an API call to ElevenLabs which may incur costs. Only use when explicitly requested by the user.

    Args:
        name: Name of the agent
        first_message: First message the agent will say i.e. "Hi, how can I help you today?"
        system_prompt: System prompt for the agent
        voice_id: ID of the voice to use for the agent
        language: ISO 639-1 language code for the agent
        llm: LLM to use for the agent
        temperature: Temperature for the agent. The lower the temperature, the more deterministic the agent's responses will be. Range is 0 to 1.
        max_tokens: Maximum number of tokens to generate.
        asr_quality: Quality of the ASR. `high` or `low`.
        model_id: ID of the ElevenLabs model to use for the agent.
        optimize_streaming_latency: Optimize streaming latency. Range is 0 to 4.
        stability: Stability for the agent. Range is 0 to 1.
        similarity_boost: Similarity boost for the agent. Range is 0 to 1.
        turn_timeout: Timeout for the agent to respond in seconds. Defaults to 7 seconds.
        max_duration_seconds: Maximum duration of a conversation in seconds. Defaults to 600 seconds (10 minutes).
        record_voice: Whether to record the agent's voice.
        retention_days: Number of days to retain the agent's data.
    """
)
def create_agent(
    name: str,
    first_message: str,
    system_prompt: str,
    voice_id: str | None = DEFAULT_VOICE_ID,
    language: str = "en",
    llm: str = "gemini-2.0-flash-001",
    temperature: float = 0.5,
    max_tokens: int | None = None,
    asr_quality: str = "high",
    model_id: str = "eleven_turbo_v2",
    optimize_streaming_latency: int = 3,
    stability: float = 0.5,
    similarity_boost: float = 0.8,
    turn_timeout: int = 7,
    max_duration_seconds: int = 300,
    record_voice: bool = True,
    retention_days: int = 730,
) -> TextContent:
    conversation_config = create_conversation_config(
        language=language,
        system_prompt=system_prompt,
        llm=llm,
        first_message=first_message,
        temperature=temperature,
        max_tokens=max_tokens,
        asr_quality=asr_quality,
        voice_id=voice_id,
        model_id=model_id,
        optimize_streaming_latency=optimize_streaming_latency,
        stability=stability,
        similarity_boost=similarity_boost,
        turn_timeout=turn_timeout,
        max_duration_seconds=max_duration_seconds,
    )

    platform_settings = create_platform_settings(
        record_voice=record_voice,
        retention_days=retention_days,
    )

    response = client.conversational_ai.agents.create(
        name=name,
        conversation_config=conversation_config,
        platform_settings=platform_settings,
    )

    return TextContent(
        type="text",
        text=f"""Agent created successfully: Name: {name}, Agent ID: {response.agent_id}, System Prompt: {system_prompt}, Voice ID: {voice_id or "Default"}, Language: {language}, LLM: {llm}, You can use this agent ID for future interactions with the agent.""",
    )


@mcp.tool(
    description="""Add a knowledge base to ElevenLabs workspace. Allowed types are epub, pdf, docx, txt, html.

    ⚠️ COST WARNING: This tool makes an API call to ElevenLabs which may incur costs. Only use when explicitly requested by the user.

    Args:
        agent_id: ID of the agent to add the knowledge base to.
        knowledge_base_name: Name of the knowledge base.
        url: URL of the knowledge base.
        input_file_path: Path to the file to add to the knowledge base.
        text: Text to add to the knowledge base.
    """
)
def add_knowledge_base_to_agent(
    agent_id: str,
    knowledge_base_name: str,
    url: str | None = None,
    input_file_path: str | None = None,
    text: str | None = None,
) -> TextContent:
    provided_params = [
        param for param in [url, input_file_path, text] if param is not None
    ]
    if len(provided_params) == 0:
        make_error("Must provide either a URL, a file, or text")
    if len(provided_params) > 1:
        make_error("Must provide exactly one of: URL, file, or text")

    if url is not None:
        response = client.conversational_ai.knowledge_base.documents.create_from_url(
            name=knowledge_base_name,
            url=url,
        )
    else:
        if text is not None:
            text_bytes = text.encode("utf-8")
            text_io = BytesIO(text_bytes)
            text_io.name = "text.txt"
            text_io.content_type = "text/plain"
            file = text_io
        elif input_file_path is not None:
            path = handle_input_file(
                file_path=input_file_path, audio_content_check=False
            )
            file = open(path, "rb")

        response = client.conversational_ai.knowledge_base.documents.create_from_file(
            name=knowledge_base_name,
            file=file,
        )

    agent = client.conversational_ai.agents.get(agent_id=agent_id)
    agent.conversation_config.agent.prompt.knowledge_base.append(
        KnowledgeBaseLocator(
            type="file" if file else "url",
            name=knowledge_base_name,
            id=response.id,
        )
    )
    client.conversational_ai.agents.update(
        agent_id=agent_id, conversation_config=agent.conversation_config
    )
    return TextContent(
        type="text",
        text=f"""Knowledge base created with ID: {response.id} and added to agent {agent_id} successfully.""",
    )


@mcp.tool(description="List all available conversational AI agents")
def list_agents() -> TextContent:
    """List all available conversational AI agents.

    Returns:
        TextContent with a formatted list of available agents
    """
    response = client.conversational_ai.agents.list()

    if not response.agents:
        return TextContent(type="text", text="No agents found.")

    agent_list = ",".join(
        f"{agent.name} (ID: {agent.agent_id})" for agent in response.agents
    )

    return TextContent(type="text", text=f"Available agents: {agent_list}")


@mcp.tool(description="Get details about a specific conversational AI agent")
def get_agent(agent_id: str) -> TextContent:
    """Get details about a specific conversational AI agent.

    Args:
        agent_id: The ID of the agent to retrieve

    Returns:
        TextContent with detailed information about the agent
    """
    response = client.conversational_ai.agents.get(agent_id=agent_id)

    voice_info = "None"
    if response.conversation_config.tts:
        voice_info = f"Voice ID: {response.conversation_config.tts.voice_id}"

    return TextContent(
        type="text",
        text=f"Agent Details: Name: {response.name}, Agent ID: {response.agent_id}, Voice Configuration: {voice_info}, Created At: {datetime.fromtimestamp(response.metadata.created_at_unix_secs).strftime('%Y-%m-%d %H:%M:%S')}",
    )


@mcp.tool(
    description="""Gets conversation with transcript. Returns: conversation details and full transcript. Use when: analyzing completed agent conversations.
    
    Args:
        conversation_id: The unique identifier of the conversation to retrieve, you can get the ids from the list_conversations tool.
    """
)
def get_conversation(
    conversation_id: str,
) -> TextContent:
    """Get conversation details with transcript"""
    try:
        response = client.conversational_ai.conversations.get(conversation_id)

        # Parse transcript using utility function
        transcript, _ = parse_conversation_transcript(response.transcript)

        response_text = f"""Conversation Details:
ID: {response.conversation_id}
Status: {response.status}
Agent ID: {response.agent_id}
Message Count: {len(response.transcript)}

Transcript:
{transcript}"""

        if response.metadata:
            metadata = response.metadata
            duration = getattr(
                metadata,
                "call_duration_secs",
                getattr(metadata, "duration_seconds", "N/A"),
            )
            started_at = getattr(
                metadata, "start_time_unix_secs", getattr(metadata, "started_at", "N/A")
            )
            response_text += (
                f"\n\nMetadata:\nDuration: {duration} seconds\nStarted: {started_at}"
            )

        if response.analysis:
            analysis_summary = getattr(
                response.analysis, "summary", "Analysis available but no summary"
            )
            response_text += f"\n\nAnalysis:\n{analysis_summary}"

        return TextContent(type="text", text=response_text)

    except Exception as e:
        make_error(f"Failed to fetch conversation: {str(e)}")


@mcp.tool(
    description="""Lists agent conversations. Returns: conversation list with metadata. Use when: asked about conversation history.
    
    Args:
        agent_id (str, optional): Filter conversations by specific agent ID
        cursor (str, optional): Pagination cursor for retrieving next page of results
        call_start_before_unix (int, optional): Filter conversations that started before this Unix timestamp
        call_start_after_unix (int, optional): Filter conversations that started after this Unix timestamp
        page_size (int, optional): Number of conversations to return per page (1-100, defaults to 30)
    """
)
def list_conversations(
    agent_id: str | None = None,
    cursor: str | None = None,
    call_start_before_unix: int | None = None,
    call_start_after_unix: int | None = None,
    page_size: int = 30,
    max_length: int = 10000,
) -> TextContent:
    """List conversations with filtering options."""
    page_size = min(page_size, 100)

    try:
        response = client.conversational_ai.conversations.list(
            cursor=cursor,
            agent_id=agent_id,
            call_start_before_unix=call_start_before_unix,
            call_start_after_unix=call_start_after_unix,
            page_size=page_size,
        )

        if not response.conversations:
            return TextContent(type="text", text="No conversations found.")

        conv_list = []
        for conv in response.conversations:
            start_time = datetime.fromtimestamp(conv.start_time_unix_secs).strftime(
                "%Y-%m-%d %H:%M:%S"
            )

            conv_info = f"""Conversation ID: {conv.conversation_id}
Status: {conv.status}
Agent: {conv.agent_name or 'N/A'} (ID: {conv.agent_id})
Started: {start_time}
Duration: {conv.call_duration_secs} seconds
Messages: {conv.message_count}
Call Successful: {conv.call_successful}"""

            conv_list.append(conv_info)

        formatted_list = "\n\n".join(conv_list)

        pagination_info = f"Showing {len(response.conversations)} conversations"
        if response.has_more:
            pagination_info += f" (more available, next cursor: {response.next_cursor})"

        full_text = f"{pagination_info}\n\n{formatted_list}"

        # Use utility to handle large text content
        result_text = handle_large_text(full_text, max_length, "conversation list")

        # If content was saved to file, prepend pagination info
        if result_text != full_text:
            result_text = f"{pagination_info}\n\n{result_text}"

        return TextContent(type="text", text=result_text)

    except Exception as e:
        make_error(f"Failed to list conversations: {str(e)}")
        # This line is unreachable but satisfies type checker
        return TextContent(type="text", text="")


@mcp.tool(
    description="""Transform audio from one voice to another using provided audio files.

    ⚠️ COST WARNING: This tool makes an API call to ElevenLabs which may incur costs. Only use when explicitly requested by the user.
    """
)
def speech_to_speech(
    input_file_path: str,
    voice_name: str = "Adam",
    output_directory: str | None = None,
) -> TextContent:
    voices = client.voices.search(search=voice_name)

    if len(voices.voices) == 0:
        make_error("No voice found with that name.")

    voice = next((v for v in voices.voices if v.name == voice_name), None)

    if voice is None:
        make_error(f"Voice with name: {voice_name} does not exist.")

    assert voice is not None  # Type assertion for type checker
    file_path = handle_input_file(input_file_path)
    output_path = make_output_path(output_directory, base_path)
    output_file_name = make_output_file("sts", file_path.name, output_path, "mp3")

    with file_path.open("rb") as f:
        audio_bytes = f.read()

    audio_data = client.speech_to_speech.convert(
        model_id="eleven_multilingual_sts_v2",
        voice_id=voice.voice_id,
        audio=audio_bytes,
    )

    audio_bytes = b"".join(audio_data)

    with open(output_path / output_file_name, "wb") as f:
        f.write(audio_bytes)

    return TextContent(
        type="text", text=f"Success. File saved as: {output_path / output_file_name}"
    )


@mcp.tool(
    description="""Create voice previews from a text prompt. Creates three previews with slight variations. Saves the previews to a given directory. If no text is provided, the tool will auto-generate text.

    Voice preview files are saved as: voice_design_(generated_voice_id)_(timestamp).mp3

    Example file name: voice_design_Ya2J5uIa5Pq14DNPsbC1_20250403_164949.mp3

    ⚠️ COST WARNING: This tool makes an API call to ElevenLabs which may incur costs. Only use when explicitly requested by the user.
    """
)
def text_to_voice(
    voice_description: str,
    text: str | None = None,
    output_directory: str | None = None,
) -> TextContent:
    if voice_description == "":
        make_error("Voice description is required.")

    previews = client.text_to_voice.create_previews(
        voice_description=voice_description,
        text=text,
        auto_generate_text=True if text is None else False,
    )

    output_path = make_output_path(output_directory, base_path)

    generated_voice_ids = []
    output_file_paths = []

    for preview in previews.previews:
        output_file_name = make_output_file(
            "voice_design", preview.generated_voice_id, output_path, "mp3", full_id=True
        )
        output_file_paths.append(str(output_file_name))
        generated_voice_ids.append(preview.generated_voice_id)
        audio_bytes = base64.b64decode(preview.audio_base_64)

        with open(output_path / output_file_name, "wb") as f:
            f.write(audio_bytes)

    return TextContent(
        type="text",
        text=f"Success. Files saved at: {', '.join(output_file_paths)}. Generated voice IDs are: {', '.join(generated_voice_ids)}",
    )


@mcp.tool(
    description="""Add a generated voice to the voice library. Uses the voice ID from the `text_to_voice` tool.

    ⚠️ COST WARNING: This tool makes an API call to ElevenLabs which may incur costs. Only use when explicitly requested by the user.
    """
)
def create_voice_from_preview(
    generated_voice_id: str,
    voice_name: str,
    voice_description: str,
) -> TextContent:
    voice = client.text_to_voice.create_voice_from_preview(
        voice_name=voice_name,
        voice_description=voice_description,
        generated_voice_id=generated_voice_id,
    )

    return TextContent(
        type="text",
        text=f"Success. Voice created: {voice.name} with ID:{voice.voice_id}",
    )


def _get_phone_number_by_id(phone_number_id: str):
    """Helper function to get phone number details by ID."""
    phone_numbers = client.conversational_ai.phone_numbers.list()
    for phone in phone_numbers:
        if phone.phone_number_id == phone_number_id:
            return phone
    make_error(f"Phone number with ID {phone_number_id} not found.")


@mcp.tool(
    description="""Make an outbound call using an ElevenLabs agent. Automatically detects provider type (Twilio or SIP trunk) and uses the appropriate API.

    ⚠️ COST WARNING: This tool makes an API call to ElevenLabs which may incur costs. Only use when explicitly requested by the user.

    Args:
        agent_id: The ID of the agent that will handle the call
        agent_phone_number_id: The ID of the phone number to use for the call
        to_number: The phone number to call (E.164 format: +1xxxxxxxxxx)

    Returns:
        TextContent containing information about the call
    """
)
def make_outbound_call(
    agent_id: str,
    agent_phone_number_id: str,
    to_number: str,
) -> TextContent:
    # Get phone number details to determine provider type
    phone_number = _get_phone_number_by_id(agent_phone_number_id)
    
    if phone_number.provider.lower() == "twilio":
        response = client.conversational_ai.twilio.outbound_call(
            agent_id=agent_id,
            agent_phone_number_id=agent_phone_number_id,
            to_number=to_number,
        )
        provider_info = "Twilio"
    elif phone_number.provider.lower() == "sip_trunk":
        response = client.conversational_ai.sip_trunk.outbound_call(
            agent_id=agent_id,
            agent_phone_number_id=agent_phone_number_id,
            to_number=to_number,
        )
        provider_info = "SIP trunk"
    else:
        make_error(f"Unsupported provider type: {phone_number.provider}")

    return TextContent(type="text", text=f"Outbound call initiated via {provider_info}: {response}.")


@mcp.tool(
    description="""Search for a voice across the entire ElevenLabs voice library.

    Args:
        page: Page number to return (0-indexed)
        page_size: Number of voices to return per page (1-100)
        search: Search term to filter voices by

    Returns:
        TextContent containing information about the shared voices
    """
)
def search_voice_library(
    page: int = 0,
    page_size: int = 10,
    search: str | None = None,
) -> TextContent:
    response = client.voices.get_shared(
        page=page,
        page_size=page_size,
        search=search,
    )

    if not response.voices:
        return TextContent(
            type="text", text="No shared voices found with the specified criteria."
        )

    voice_list = []
    for voice in response.voices:
        language_info = "N/A"
        if hasattr(voice, "verified_languages") and voice.verified_languages:
            languages = []
            for lang in voice.verified_languages:
                accent_info = (
                    f" ({lang.accent})"
                    if hasattr(lang, "accent") and lang.accent
                    else ""
                )
                languages.append(f"{lang.language}{accent_info}")
            language_info = ", ".join(languages)

        details = [
            f"Name: {voice.name}",
            f"ID: {voice.voice_id}",
            f"Category: {getattr(voice, 'category', 'N/A')}",
        ]
        # TODO: Make cleaner
        if hasattr(voice, "gender") and voice.gender:
            details.append(f"Gender: {voice.gender}")
        if hasattr(voice, "age") and voice.age:
            details.append(f"Age: {voice.age}")
        if hasattr(voice, "accent") and voice.accent:
            details.append(f"Accent: {voice.accent}")
        if hasattr(voice, "description") and voice.description:
            details.append(f"Description: {voice.description}")
        if hasattr(voice, "use_case") and voice.use_case:
            details.append(f"Use Case: {voice.use_case}")

        details.append(f"Languages: {language_info}")

        if hasattr(voice, "preview_url") and voice.preview_url:
            details.append(f"Preview URL: {voice.preview_url}")

        voice_info = "\n".join(details)
        voice_list.append(voice_info)

    formatted_info = "\n\n".join(voice_list)
    return TextContent(type="text", text=f"Shared Voices:\n\n{formatted_info}")


@mcp.tool(description="List all phone numbers associated with the ElevenLabs account")
def list_phone_numbers() -> TextContent:
    """List all phone numbers associated with the ElevenLabs account.

    Returns:
        TextContent containing formatted information about the phone numbers
    """
    response = client.conversational_ai.phone_numbers.list()

    if not response:
        return TextContent(type="text", text="No phone numbers found.")

    phone_info = []
    for phone in response:
        assigned_agent = "None"
        if phone.assigned_agent:
            assigned_agent = f"{phone.assigned_agent.agent_name} (ID: {phone.assigned_agent.agent_id})"

        phone_info.append(
            f"Phone Number: {phone.phone_number}\n"
            f"ID: {phone.phone_number_id}\n"
            f"Provider: {phone.provider}\n"
            f"Label: {phone.label}\n"
            f"Assigned Agent: {assigned_agent}"
        )

    formatted_info = "\n\n".join(phone_info)
    return TextContent(type="text", text=f"Phone Numbers:\n\n{formatted_info}")


@mcp.tool(description="Play an audio file. Supports WAV and MP3 formats.")
def play_audio(input_file_path: str) -> TextContent:
    file_path = handle_input_file(input_file_path)
    play(open(file_path, "rb").read(), use_ffmpeg=False)
    return TextContent(type="text", text=f"Successfully played audio file: {file_path}")


def main():
    print("Starting MCP server")
    """Run the MCP server"""
    mcp.run()


if __name__ == "__main__":
    main()<|MERGE_RESOLUTION|>--- conflicted
+++ resolved
@@ -142,16 +142,8 @@
     output_path = make_output_path(output_directory, base_path)
     output_file_name = make_output_file("tts", text, output_path, "mp3")
 
-<<<<<<< HEAD
     if model_id is None:
         model_id = "eleven_flash_v2_5" if language in ["hu", "no", "vi"] else "eleven_multilingual_v2"
-=======
-    model_id = (
-        "eleven_flash_v2_5"
-        if language in ["hu", "no", "vi"]
-        else "eleven_multilingual_v2"
-    )
->>>>>>> cded0636
 
     audio_data = client.text_to_speech.convert(
         text=text,
